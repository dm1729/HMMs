--- conflicted
+++ resolved
@@ -1,23 +1,51 @@
 ### See README
 home_dir <- ''
-<<<<<<< HEAD
-source(paste0(home_dir, './src/data_simulator.R'))
-source(paste0(home_dir, './src/hmm_mcmc.R'))
-source(paste0(home_dir, './src/marginal_likelihood.R'))
 hdf5_filepath <- paste0(home_dir, './local_data/sis_output.h5')
-=======
-hdf5_filepath <- paste0(home_dir, './local_data/sis_output_other.h5')
->>>>>>> d67dfe7b
 datasets_with_keys <- vector("list")
 
-## Generating datasets
-## Example 1A - two states
-hdf5_key <- paste0('Example_1A')
+### Generating datasets
+# ## Example 1A - two states
+# hdf5_key <- paste0('Example_1A')
+#
+# true_states <- 2
+# trans_mat <- matrix( c(0.7,0.3,0.2,0.8),
+#                      nrow=true_states, ncol=true_states, byrow = TRUE )
+# normal_mean <- c(-1,1)
+# normal_var <- c(1,1)
+# num_samples <- 1000
+# set.seed(123)
+# real_obs_data <- simul_normal_hmm(trans_mat = trans_mat, normal_mean = normal_mean,
+#                                   normal_var = normal_var, num_samples = num_samples)$obs
+# transformed_data <- truncated_inv_logit(real_obs_data)
+#
+# datasets_with_keys <- append(datasets_with_keys,
+#                              list( list("hdf5_key"= hdf5_key, "data"= transformed_data ) ))
+#   # each entry of list is itself a list with hdf5_key and dataset
+#
+# ## Example 1B - three states
+# hdf5_key <- paste0('Example_1B')
+#
+# true_states <- 3
+# trans_mat <- matrix( c(0.6,0.3,0.1,0.3,0.3,0.4,0.7,0.1,0.2),
+#                      nrow=true_states, ncol=true_states, byrow = TRUE )
+# normal_mean <- c(-2,0,2)
+# normal_var <- c(1,1,1)
+# num_samples <- 1000
+# set.seed(123)
+# real_obs_data <- simul_normal_hmm(trans_mat = trans_mat, normal_mean = normal_mean,
+#                                   normal_var = normal_var, num_samples = num_samples)$obs
+# transformed_data <- truncated_inv_logit(real_obs_data)
+#
+# datasets_with_keys <- append(datasets_with_keys,
+#                              list( list("hdf5_key"= hdf5_key, "data"= transformed_data ) ))
+
+## Example 2A - two states
+hdf5_key <- paste0('Example_2A')
 
 true_states <- 2
 trans_mat <- matrix( c(0.7,0.3,0.2,0.8),
                      nrow=true_states, ncol=true_states, byrow = TRUE )
-normal_mean <- c(-1,1)
+normal_mean <- c(-0.5,0.5)
 normal_var <- c(1,1)
 num_samples <- 1000
 set.seed(123)
@@ -27,15 +55,15 @@
 
 datasets_with_keys <- append(datasets_with_keys,
                              list( list("hdf5_key"= hdf5_key, "data"= transformed_data ) ))
-  # each entry of list is itself a list with hdf5_key and dataset
+# each entry of list is itself a list with hdf5_key and dataset
 
-## Example 1B - three states
-hdf5_key <- paste0('Example_1B')
+## Example 2B - three states
+hdf5_key <- paste0('Example_2B')
 
 true_states <- 3
 trans_mat <- matrix( c(0.6,0.3,0.1,0.3,0.3,0.4,0.7,0.1,0.2),
                      nrow=true_states, ncol=true_states, byrow = TRUE )
-normal_mean <- c(-2,0,2)
+normal_mean <- c(-1,0,1)
 normal_var <- c(1,1,1)
 num_samples <- 1000
 set.seed(123)
@@ -46,15 +74,33 @@
 datasets_with_keys <- append(datasets_with_keys,
                              list( list("hdf5_key"= hdf5_key, "data"= transformed_data ) ))
 
-## Example 1C - three states
-hdf5_key <- paste0('Example_1C')
+## Example 2C - two states
+hdf5_key <- paste0('Example_2C')
+
+true_states <- 2
+trans_mat <- matrix( c(0.7,0.3,0.2,0.8),
+                     nrow=true_states, ncol=true_states, byrow = TRUE )
+normal_mean <- c(0,0)
+normal_var <- c(1,4)
+num_samples <- 1000
+set.seed(123)
+real_obs_data <- simul_normal_hmm(trans_mat = trans_mat, normal_mean = normal_mean,
+                                  normal_var = normal_var, num_samples = num_samples)$obs
+transformed_data <- truncated_inv_logit(real_obs_data)
+
+datasets_with_keys <- append(datasets_with_keys,
+                             list( list("hdf5_key"= hdf5_key, "data"= transformed_data ) ))
+# each entry of list is itself a list with hdf5_key and dataset
+
+## Example 2D - three states
+hdf5_key <- paste0('Example_2D')
 
 true_states <- 3
 trans_mat <- matrix( c(0.6,0.3,0.1,0.3,0.3,0.4,0.7,0.1,0.2),
                      nrow=true_states, ncol=true_states, byrow = TRUE )
-normal_mean <- c(-1,0,1)
-normal_var <- c(0.01,0.01,0.01)
-num_samples <- 500
+normal_mean <- c(0,0,0)
+normal_var <- c(1,4,9)
+num_samples <- 1000
 set.seed(123)
 real_obs_data <- simul_normal_hmm(trans_mat = trans_mat, normal_mean = normal_mean,
                                   normal_var = normal_var, num_samples = num_samples)$obs
@@ -63,145 +109,51 @@
 datasets_with_keys <- append(datasets_with_keys,
                              list( list("hdf5_key"= hdf5_key, "data"= transformed_data ) ))
 
-# ## Example 2A - two states
-# hdf5_key <- paste0('Example_2A')
-#
-# true_states <- 2
-# trans_mat <- matrix( c(0.7,0.3,0.2,0.8),
-#                      nrow=true_states, ncol=true_states, byrow = TRUE )
-# normal_mean <- c(-0.5,0.5)
-# normal_var <- c(1,1)
-# num_samples <- 1000
-# set.seed(123)
-# real_obs_data <- simul_normal_hmm(trans_mat = trans_mat, normal_mean = normal_mean,
-#                                   normal_var = normal_var, num_samples = num_samples)$obs
-# transformed_data <- truncated_inv_logit(real_obs_data)
-#
-# datasets_with_keys <- append(datasets_with_keys,
-#                              list( list("hdf5_key"= hdf5_key, "data"= transformed_data ) ))
-# # each entry of list is itself a list with hdf5_key and dataset
-#
-# ## Example 2B - three states
-# hdf5_key <- paste0('Example_2B')
-#
-# true_states <- 3
-# trans_mat <- matrix( c(0.6,0.3,0.1,0.3,0.3,0.4,0.7,0.1,0.2),
-#                      nrow=true_states, ncol=true_states, byrow = TRUE )
-# normal_mean <- c(-1,0,1)
-# normal_var <- c(1,1,1)
-# num_samples <- 1000
-# set.seed(123)
-# real_obs_data <- simul_normal_hmm(trans_mat = trans_mat, normal_mean = normal_mean,
-#                                   normal_var = normal_var, num_samples = num_samples)$obs
-# transformed_data <- truncated_inv_logit(real_obs_data)
-#
-# datasets_with_keys <- append(datasets_with_keys,
-#                              list( list("hdf5_key"= hdf5_key, "data"= transformed_data ) ))
-#
-# ## Example 2C - two states
-# hdf5_key <- paste0('Example_2C')
-#
-# true_states <- 2
-# trans_mat <- matrix( c(0.7,0.3,0.2,0.8),
-#                      nrow=true_states, ncol=true_states, byrow = TRUE )
-# normal_mean <- c(0,0)
-# normal_var <- c(1,4)
-# num_samples <- 1000
-# set.seed(123)
-# real_obs_data <- simul_normal_hmm(trans_mat = trans_mat, normal_mean = normal_mean,
-#                                   normal_var = normal_var, num_samples = num_samples)$obs
-# transformed_data <- truncated_inv_logit(real_obs_data)
-#
-# datasets_with_keys <- append(datasets_with_keys,
-#                              list( list("hdf5_key"= hdf5_key, "data"= transformed_data ) ))
-# # each entry of list is itself a list with hdf5_key and dataset
-#
-# ## Example 2D - three states
-# hdf5_key <- paste0('Example_2D')
-#
-# true_states <- 3
-# trans_mat <- matrix( c(0.6,0.3,0.1,0.3,0.3,0.4,0.7,0.1,0.2),
-#                      nrow=true_states, ncol=true_states, byrow = TRUE )
-# normal_mean <- c(0,0,0)
-# normal_var <- c(1,4,9)
-# num_samples <- 1000
-# set.seed(123)
-# real_obs_data <- simul_normal_hmm(trans_mat = trans_mat, normal_mean = normal_mean,
-#                                   normal_var = normal_var, num_samples = num_samples)$obs
-# transformed_data <- truncated_inv_logit(real_obs_data)
-#
-# datasets_with_keys <- append(datasets_with_keys,
-#                              list( list("hdf5_key"= hdf5_key, "data"= transformed_data ) ))
-#
-# ## Example 3A - two states
-# hdf5_key <- paste0('Example_3A')
-#
-# true_states <- 2
-# trans_mat <- matrix( c(0.7,0.3,0.2,0.8),
-#                      nrow=true_states, ncol=true_states, byrow = TRUE )
-# normal_mean <- c(0,1)
-# normal_var <- c(4,9)
-# num_samples <- 1000
-# set.seed(123)
-# real_obs_data <- simul_normal_hmm(trans_mat = trans_mat, normal_mean = normal_mean,
-#                                   normal_var = normal_var, num_samples = num_samples)$obs
-# transformed_data <- truncated_inv_logit(real_obs_data)
-#
-# datasets_with_keys <- append(datasets_with_keys,
-#                              list( list("hdf5_key"= hdf5_key, "data"= transformed_data ) ))
-# # each entry of list is itself a list with hdf5_key and dataset
-#
-# ## Example 3B - three states
-# hdf5_key <- paste0('Example_3B')
-#
-# true_states <- 3
-# trans_mat <- matrix( c(0.6,0.3,0.1,0.3,0.3,0.4,0.7,0.1,0.2),
-#                      nrow=true_states, ncol=true_states, byrow = TRUE )
-# normal_mean <- c(0,1,2)
-# normal_var <- c(4,1,9)
-# num_samples <- 1000
-# set.seed(123)
-# real_obs_data <- simul_normal_hmm(trans_mat = trans_mat, normal_mean = normal_mean,
-#                                   normal_var = normal_var, num_samples = num_samples)$obs
-# transformed_data <- truncated_inv_logit(real_obs_data)
-#
-# datasets_with_keys <- append(datasets_with_keys,
-#                              list( list("hdf5_key"= hdf5_key, "data"= transformed_data ) ))
+## Example 3A - two states
+hdf5_key <- paste0('Example_3A')
 
-# Example 1E
+true_states <- 2
+trans_mat <- matrix( c(0.7,0.3,0.2,0.8),
+                     nrow=true_states, ncol=true_states, byrow = TRUE )
+normal_mean <- c(0,1)
+normal_var <- c(4,9)
+num_samples <- 1000
+set.seed(123)
+real_obs_data <- simul_normal_hmm(trans_mat = trans_mat, normal_mean = normal_mean,
+                                  normal_var = normal_var, num_samples = num_samples)$obs
+transformed_data <- truncated_inv_logit(real_obs_data)
 
-# hdf5_key <- paste0('Example_1E')
-#
-# true_states <- 3
-# trans_mat <- matrix( c(0.8,0.15,0.05,0.2,0.7,0.1,0.1,0.1,0.8),
-#                      nrow=true_states, ncol=true_states, byrow = TRUE )
-# normal_mean <- c(-1,0,1)
-# normal_var <- c(.1,.1,.1)
-# num_samples <- 1000
-# set.seed(123)
-# real_obs_data <- simul_normal_hmm(trans_mat = trans_mat, normal_mean = normal_mean,
-#                                   normal_var = normal_var, num_samples = num_samples)$obs
-# transformed_data <- truncated_inv_logit(real_obs_data)
-#
-# datasets_with_keys <- append(datasets_with_keys,
-#                              list( list("hdf5_key"= hdf5_key, "data"= transformed_data ) ))
+datasets_with_keys <- append(datasets_with_keys,
+                             list( list("hdf5_key"= hdf5_key, "data"= transformed_data ) ))
+# each entry of list is itself a list with hdf5_key and dataset
 
+## Example 3B - three states
+hdf5_key <- paste0('Example_3B')
+
+true_states <- 3
+trans_mat <- matrix( c(0.6,0.3,0.1,0.3,0.3,0.4,0.7,0.1,0.2),
+                     nrow=true_states, ncol=true_states, byrow = TRUE )
+normal_mean <- c(0,1,2)
+normal_var <- c(4,1,9)
+num_samples <- 1000
+set.seed(123)
+real_obs_data <- simul_normal_hmm(trans_mat = trans_mat, normal_mean = normal_mean,
+                                  normal_var = normal_var, num_samples = num_samples)$obs
+transformed_data <- truncated_inv_logit(real_obs_data)
+
+datasets_with_keys <- append(datasets_with_keys,
+                             list( list("hdf5_key"= hdf5_key, "data"= transformed_data ) ))
 
 
 ### Computations
 
 # Computational Parameters
-<<<<<<< HEAD
-sis_iters <- 700
-num_cores <- parallel::detectCores() - 1  # leaving one core left over
-=======
 sis_iters <- 1000
-num_cores <- parallel::detectCores()  # leaving one core left over
->>>>>>> d67dfe7b
+num_cores <- parallel::detectCores() - 1 # leaving one core left over
 doParallel::registerDoParallel(cores=num_cores)
 sis_iters_per_core <- ceiling(sis_iters/num_cores)
 
-# Statistical Parameter Configurations (each will be a data frame column)
+# Statistical Parameter Configurations (each will be a dataframe column)
 num_bins_ls <- c(4,8,16)
 num_hidden_states_ls <- c(2,3,4)
 bin_weight_prior_par <- NULL
@@ -223,7 +175,7 @@
                       latent_prior_par = NULL, is_mixture = FALSE)$evidence
       })
 
-      if (is.null(df)){ # updating data frame and column names
+      if (is.null(df)){ # updating dataframe and column names
         df <- data.frame(sis_output)
         df_cols <- c(paste0('log_evid_',num_hidden_states,'_fitted_states_',num_bins,'_bins'))
         colnames(df) <- df_cols
@@ -234,7 +186,7 @@
       }
     }
   }
-   rhdf5::h5write(df, file = hdf5_filepath, name = example$hdf5_key, native = TRUE)
+  rhdf5::h5write(df, file = hdf5_filepath, name = example$hdf5_key, native = TRUE)
 }
 
 doParallel::stopImplicitCluster()